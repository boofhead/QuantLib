
QL_TESTS = \
	quantlibtestsuite.cpp \
	americanoption.hpp americanoption.cpp \
	amortizingbond.hpp amortizingbond.cpp \
	array.hpp array.cpp \
	asianoptions.hpp asianoptions.cpp \
	assetswap.hpp assetswap.cpp \
	autocovariances.hpp autocovariances.cpp \
	barrieroption.hpp barrieroption.cpp \
	binaryoption.hpp binaryoption.cpp \
	basketoption.hpp basketoption.cpp \
	batesmodel.hpp batesmodel.cpp \
	bermudanswaption.hpp bermudanswaption.cpp \
	blackdeltacalculator.hpp blackdeltacalculator.cpp \
	blackformula.hpp blackformula.cpp \
	bonds.hpp bonds.cpp \
	brownianbridge.hpp brownianbridge.cpp \
	businessdayconventions.hpp businessdayconventions.cpp \
	calendars.hpp calendars.cpp \
	capfloor.hpp capfloor.cpp \
	capflooredcoupon.hpp capflooredcoupon.cpp \
	cashflows.hpp cashflows.cpp \
	catbonds.hpp catbonds.cpp \
	cdo.hpp cdo.cpp \
	cdsoption.hpp cdsoption.cpp \
	chooseroption.hpp chooseroption.cpp \
	cliquetoption.hpp cliquetoption.cpp \
	cms.hpp cms.cpp \
	commodityunitofmeasure.hpp commodityunitofmeasure.cpp \
	compoundoption.hpp compoundoption.cpp \
	convertiblebonds.hpp convertiblebonds.cpp \
	covariance.hpp covariance.cpp \
	creditdefaultswap.hpp creditdefaultswap.cpp \
	creditriskplus.hpp creditriskplus.cpp \
	curvestates.hpp curvestates.cpp \
	dates.hpp dates.cpp \
	daycounters.hpp daycounters.cpp \
	defaultprobabilitycurves.hpp defaultprobabilitycurves.cpp \
	digitalcoupon.hpp digitalcoupon.cpp \
	digitaloption.hpp digitaloption.cpp \
	distributions.hpp distributions.cpp \
	dividendoption.hpp dividendoption.cpp \
	doublebarrieroption.hpp doublebarrieroption.cpp \
	doublebinaryoption.hpp doublebinaryoption.cpp \
	europeanoption.hpp europeanoption.cpp \
	everestoption.hpp everestoption.cpp \
	exchangerate.hpp exchangerate.cpp \
	extendedtrees.hpp extendedtrees.cpp \
	extensibleoptions.hpp extensibleoptions.cpp \
	fastfouriertransform.hpp fastfouriertransform.cpp \
	fdheston.hpp fdheston.cpp \
	fdmlinearop.hpp fdmlinearop.cpp \
	forwardoption.hpp forwardoption.cpp \
	functions.hpp functions.cpp \
	garch.hpp garch.cpp \
	gaussianquadratures.hpp gaussianquadratures.cpp \
	gjrgarchmodel.hpp gjrgarchmodel.cpp \
	gsr.hpp gsr.cpp \
	hestonmodel.hpp hestonmodel.cpp \
	himalayaoption.hpp himalayaoption.cpp \
	hybridhestonhullwhiteprocess.hpp hybridhestonhullwhiteprocess.cpp \
	inflation.hpp inflation.cpp \
	inflationcapfloor.hpp inflationcapfloor.cpp \
	inflationcapflooredcoupon.hpp inflationcapflooredcoupon.cpp \
    inflationcpibond.hpp inflationcpibond.cpp \
    inflationcpicapfloor.hpp inflationcpicapfloor.cpp \
	inflationcpiswap.hpp inflationcpiswap.cpp \
	inflationvolatility.hpp inflationvolatility.cpp \
	instruments.hpp instruments.cpp \
	integrals.hpp integrals.cpp \
	interestrates.hpp interestrates.cpp \
	interpolations.hpp interpolations.cpp \
	jumpdiffusion.hpp jumpdiffusion.cpp \
	libormarketmodel.hpp libormarketmodel.cpp \
	libormarketmodelprocess.hpp libormarketmodelprocess.cpp \
	linearleastsquaresregression.hpp linearleastsquaresregression.cpp \
	lookbackoptions.hpp lookbackoptions.cpp \
	lowdiscrepancysequences.hpp lowdiscrepancysequences.cpp \
	margrabeoption.hpp margrabeoption.cpp \
	marketmodel.hpp marketmodel.cpp \
	marketmodel_cms.hpp marketmodel_cms.cpp \
	marketmodel_smm.hpp marketmodel_smm.cpp \
	marketmodel_smmcapletalphacalibration.hpp marketmodel_smmcapletalphacalibration.cpp \
	marketmodel_smmcapletcalibration.hpp marketmodel_smmcapletcalibration.cpp \
	marketmodel_smmcaplethomocalibration.hpp marketmodel_smmcaplethomocalibration.cpp \
	markovfunctional.hpp markovfunctional.cpp \
	matrices.hpp matrices.cpp \
	mclongstaffschwartzengine.hpp mclongstaffschwartzengine.cpp \
	mersennetwister.hpp mersennetwister.cpp \
	money.hpp money.cpp \
	noarbsabr.hpp noarbsabr.cpp \
	nthtodefault.hpp nthtodefault.cpp \
	numericaldifferentiation.hpp numericaldifferentiation.cpp \
	observable.hpp observable.cpp \
	ode.hpp ode.cpp \
	operators.hpp operators.cpp \
	optimizers.hpp optimizers.cpp \
	optionletstripper.hpp optionletstripper.cpp \
	overnightindexedswap.hpp overnightindexedswap.cpp \
	pagodaoption.hpp pagodaoption.cpp \
	partialtimebarrieroption.hpp partialtimebarrieroption.cpp \
	pathgenerator.hpp pathgenerator.cpp \
	period.hpp period.cpp \
	piecewiseyieldcurve.hpp piecewiseyieldcurve.cpp \
	piecewisezerospreadedtermstructure.hpp piecewisezerospreadedtermstructure.cpp \
	quantooption.hpp quantooption.cpp \
	quotes.hpp quotes.cpp \
	rangeaccrual.hpp rangeaccrual.cpp \
	riskstats.hpp riskstats.cpp \
	rngtraits.hpp rngtraits.cpp \
	rounding.hpp rounding.cpp \
	sampledcurve.hpp sampledcurve.cpp \
	schedule.hpp schedule.cpp \
	shortratemodels.hpp shortratemodels.cpp \
	solvers.hpp solvers.cpp \
	spreadoption.hpp spreadoption.cpp \
	stats.hpp stats.cpp \
	swap.hpp swap.cpp \
	swapforwardmappings.hpp swapforwardmappings.cpp \
	swaption.hpp swaption.cpp \
	swaptionvolatilitycube.hpp swaptionvolatilitycube.cpp \
	swaptionvolatilitymatrix.hpp swaptionvolatilitymatrix.cpp \
	swaptionvolstructuresutilities.hpp \
	swingoption.hpp swingoption.cpp \
	termstructures.hpp termstructures.cpp \
	timeseries.hpp timeseries.cpp \
	transformedgrid.hpp transformedgrid.cpp \
	tqreigendecomposition.hpp tqreigendecomposition.cpp \
	tracing.hpp tracing.cpp \
	twoassetbarrieroption.hpp twoassetbarrieroption.cpp \
	twoassetcorrelationoption.hpp twoassetcorrelationoption.cpp \
	utilities.hpp utilities.cpp \
	variancegamma.hpp variancegamma.cpp \
	varianceoption.hpp varianceoption.cpp \
	varianceswaps.hpp varianceswaps.cpp \
	volatilitymodels.hpp volatilitymodels.cpp \
	vpp.hpp vpp.cpp \
	zabr.hpp zabr.cpp

QL_BENCHMARKS = \
	quantlibbenchmark.cpp \
	americanoption.hpp americanoption.cpp \
	asianoptions.hpp asianoptions.cpp \
	barrieroption.hpp barrieroption.cpp \
	doublebarrieroption.hpp doublebarrieroption.cpp \
	basketoption.hpp basketoption.cpp \
	batesmodel.hpp batesmodel.cpp \
	convertiblebonds.hpp convertiblebonds.cpp \
	digitaloption.hpp digitaloption.cpp \
	dividendoption.hpp dividendoption.cpp \
	europeanoption.hpp europeanoption.cpp \
	fdheston.hpp fdheston.cpp \
	hestonmodel.hpp hestonmodel.cpp \
	interpolations.hpp interpolations.cpp \
	jumpdiffusion.hpp jumpdiffusion.cpp \
	lowdiscrepancysequences.hpp lowdiscrepancysequences.cpp \
	marketmodel_cms.hpp marketmodel_cms.cpp \
	marketmodel_smm.hpp marketmodel_smm.cpp \
	quantooption.hpp quantooption.cpp \
	riskstats.hpp riskstats.cpp \
	shortratemodels.hpp shortratemodels.cpp \
	utilities.hpp utilities.cpp

dist-hook:
	mkdir -p $(distdir)/build
	mkdir -p $(distdir)/bin
	cp -p $(srcdir)/bin/runtest.bat $(distdir)/bin

if BOOST_UNIT_TEST_FOUND

AM_CPPFLAGS = -I${top_srcdir} -I${top_builddir} ${BOOST_UNIT_TEST_DEFINE}

noinst_LTLIBRARIES = libUnitMain.la
libUnitMain_la_SOURCES = main.cpp
libUnitMain_la_CXXFLAGS = ${BOOST_UNIT_TEST_MAIN_CXXFLAGS}

if AUTO_BENCHMARK
bin_PROGRAMS = quantlib-test-suite quantlib-benchmark
else
bin_PROGRAMS = quantlib-test-suite
noinst_PROGRAMS = quantlib-benchmark
endif

quantlib_test_suite_SOURCES = ${QL_TESTS}
quantlib_test_suite_LDADD = libUnitMain.la ${top_builddir}/ql/libQuantLib.la \
                            -l${BOOST_UNIT_TEST_LIB} ${BOOST_THREAD_LIB}  ${BOOST_INTERPROCESS_LIB}

quantlib_benchmark_SOURCES = ${QL_BENCHMARKS}
quantlib_benchmark_LDADD = libUnitMain.la ${top_builddir}/ql/libQuantLib.la \
                           -l${BOOST_UNIT_TEST_LIB} ${BOOST_THREAD_LIB}

TESTS = quantlib-test-suite$(EXEEXT)
TESTS_ENVIRONMENT = BOOST_TEST_LOG_LEVEL=message

.PHONY: benchmark
benchmark: quantlib-benchmark$(EXEEXT)
	BOOST_TEST_LOG_LEVEL=message ./quantlib-benchmark$(EXEEXT)

EXTRA_DIST = \
<<<<<<< HEAD
	paralleltestrunner.hpp \
=======
	CMakeLists.txt \
>>>>>>> 6d713138
	README.txt \
	testsuite_vc8.vcproj \
	testsuite_vc9.vcproj \
	testsuite.vcxproj \
	testsuite.vcxproj.filters \
	testsuite.dev

else

EXTRA_DIST = \
	paralleltestrunner.hpp \
	${QL_TESTS} \
	CMakeLists.txt \
	quantlibbenchmark.cpp \
	README.txt \
	testsuite_vc8.vcproj \
	testsuite_vc9.vcproj \
	testsuite.vcxproj \
	testsuite.vcxproj.filters \
	testsuite.dev

endif<|MERGE_RESOLUTION|>--- conflicted
+++ resolved
@@ -198,11 +198,8 @@
 	BOOST_TEST_LOG_LEVEL=message ./quantlib-benchmark$(EXEEXT)
 
 EXTRA_DIST = \
-<<<<<<< HEAD
+	CMakeLists.txt \
 	paralleltestrunner.hpp \
-=======
-	CMakeLists.txt \
->>>>>>> 6d713138
 	README.txt \
 	testsuite_vc8.vcproj \
 	testsuite_vc9.vcproj \
@@ -213,9 +210,9 @@
 else
 
 EXTRA_DIST = \
-	paralleltestrunner.hpp \
 	${QL_TESTS} \
 	CMakeLists.txt \
+	paralleltestrunner.hpp \
 	quantlibbenchmark.cpp \
 	README.txt \
 	testsuite_vc8.vcproj \
